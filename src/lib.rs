--- conflicted
+++ resolved
@@ -1,16 +1,10 @@
 #![crate_type = "staticlib"]
-<<<<<<< HEAD
-use libc::{c_char, size_t, ssize_t};
-=======
 use libc::{c_char, size_t};
+use std::cmp::min;
+use std::io::{BufReader, Cursor, Read, Write};
 use std::slice;
->>>>>>> 81baa451
-use std::{
-    cmp::min,
-    io::{BufReader, Cursor, Read, Write},
-};
 use std::{ffi::CStr, sync::Arc};
-use std::{ffi::OsStr, fs::File, slice};
+use std::{ffi::OsStr, fs::File};
 use std::{io::ErrorKind::ConnectionAborted, mem};
 
 use rustls::{ClientConfig, ClientSession, Session};
@@ -94,27 +88,20 @@
     let mut config: &mut ClientConfig = unsafe {
         match (config as *mut ClientConfig).as_mut() {
             Some(c) => c,
-            None => {
-                eprintln!("rustls_client_config_load_native_roots: config was NULL");
-                return rustls_result::ERROR;
-            }
+            None => return rustls_result::NullParameter,
         }
     };
     unsafe {
         if !arc_is_unique(config) {
-            eprintln!("rustls_client_config_load_native_roots: config was shared");
-            return rustls_result::ERROR;
+            return rustls_result::General;
         }
     }
     let store = match rustls_native_certs::load_native_certs() {
         Ok(store) => store,
-        Err((_, e)) => {
-            eprintln!("rustls_client_config_load_native_roots: {}", e);
-            return rustls_result::ERROR;
-        }
+        Err(_) => return rustls_result::Io,
     };
     config.root_store = store;
-    rustls_result::OK
+    rustls_result::Ok
 }
 
 /// Add trusted root certificates from the named file, which should contain
@@ -127,45 +114,38 @@
 ) -> rustls_result {
     let filename: &CStr = unsafe {
         if filename.is_null() {
-            eprintln!("rustls_client_config_load_roots_from_file: hostname was NULL");
-            return rustls_result::ERROR;
+            return rustls_result::NullParameter;
         }
         CStr::from_ptr(filename)
     };
     let config: &mut ClientConfig = unsafe {
         match (config as *mut ClientConfig).as_mut() {
             Some(c) => c,
-            None => {
-                eprintln!("rustls_client_config_load_native_roots: config was NULL");
-                return rustls_result::ERROR;
-            }
+            None => return rustls_result::NullParameter,
         }
     };
     unsafe {
         if !arc_is_unique(config) {
             eprintln!("rustls_client_config_load_native_roots: config was shared");
-            return rustls_result::ERROR;
+            return rustls_result::General;
         }
     }
     let filename: &[u8] = filename.to_bytes();
     let filename: &str = match std::str::from_utf8(filename) {
         Ok(s) => s,
-        Err(_) => return rustls_result::ERROR,
+        Err(_) => return rustls_result::Io,
     };
     let filename: &OsStr = OsStr::new(filename);
     let mut cafile = match File::open(filename) {
         Ok(f) => f,
-        Err(_) => return rustls_result::ERROR,
+        Err(_) => return rustls_result::Io,
     };
     let mut bufreader = BufReader::new(&mut cafile);
     match config.root_store.add_pem_file(&mut bufreader) {
         Ok(_) => {}
-        Err(_) => {
-            eprintln!("rustls_client_config_load_roots_from_file: error reading roots");
-            return rustls_result::ERROR;
-        }
-    };
-    rustls_result::OK
+        Err(_) => return rustls_result::Io,
+    };
+    rustls_result::Ok
 }
 
 /// "Free" a client_config previously returned from rustls_client_config_new.
